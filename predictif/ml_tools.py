--- conflicted
+++ resolved
@@ -19,15 +19,8 @@
     )
     def train_ml_model(
         filename: str = Field(description="Name of the CSV file to train on"),
-<<<<<<< HEAD
         model_type: str = Field(default="random_forest", description="Model type: random_forest, svm, logistic_regression, gradient_boosting"),
         split_ratio: float = Field(default=80, description="The ratio in percentage specifying how much of the data use for training and validation")
-=======
-        model_type: str = Field(
-            default="random_forest",
-            description="Model type: random_forest, svm, logistic_regression, gradient_boosting",
-        ),
->>>>>>> aa4c1dae
     ) -> str:
         try:
             model_type_enum = ModelType(model_type)
@@ -35,13 +28,7 @@
             return f"Invalid model type '{model_type}'. Valid options: {', '.join([t.value for t in ModelType])}"
 
         try:
-<<<<<<< HEAD
             success, user_uuid, message = ml_manager.train_model_from_file(filename, model_type_enum, split_ratio)
-=======
-            success, user_uuid, message = ml_manager.train_model_from_file(
-                filename, model_type_enum
-            )
->>>>>>> aa4c1dae
             if success:
                 return f"Training completed!\nModel UUID: {user_uuid}\n{message}"
             else:
