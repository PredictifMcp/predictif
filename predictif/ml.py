"""
ML training and prediction business logic
"""

import uuid
import json
import joblib
import pandas as pd
from pathlib import Path
from typing import Dict, Optional, Any, Tuple
from datetime import datetime
from enum import Enum
from dataclasses import dataclass

from sklearn.model_selection import train_test_split
from sklearn.metrics import accuracy_score, classification_report
from sklearn.ensemble import RandomForestClassifier, GradientBoostingClassifier
from sklearn.svm import SVC
from sklearn.linear_model import LogisticRegression

from .files import FileManager


class ModelType(str, Enum):
    RANDOM_FOREST = "random_forest"
    SVM = "svm"
    LOGISTIC_REGRESSION = "logistic_regression"
    GRADIENT_BOOSTING = "gradient_boosting"


@dataclass
class TrainingJob:
    job_id: str
    model_name: str
    status: str
    model_type: str
    accuracy: Optional[float] = None
    feature_names: Optional[list] = None


class MLManager:
    def __init__(self, models_dir: str = "models"):
        self.models_dir = Path(models_dir)
        self.models_dir.mkdir(exist_ok=True)
        self.active_jobs: Dict[str, TrainingJob] = {}
        self._load_existing_models()

    def _get_model_dir(self, user_uuid: str) -> Path:
        return self.models_dir / user_uuid

    def _load_existing_models(self):
        for user_dir in self.models_dir.iterdir():
            if user_dir.is_dir():
                model_file = user_dir / "model.pkl"
                metadata_file = user_dir / "metadata.json"

                if model_file.exists() and metadata_file.exists():
                    try:
                        user_uuid = user_dir.name
                        with open(metadata_file, "r") as f:
                            metadata = json.load(f)

                        job = TrainingJob(
                            job_id=user_uuid,
                            model_name=user_uuid,
                            status="completed",
                            model_type=metadata.get("model_type", "unknown"),
                            accuracy=metadata.get("accuracy"),
                            feature_names=metadata.get("feature_names", []),
                        )

                        self.active_jobs[user_uuid] = job
                    except Exception:
                        continue

    def _get_sklearn_model(self, model_type: ModelType, random_state: int = 42):
        model_map = {
            ModelType.RANDOM_FOREST: RandomForestClassifier(
                n_estimators=100, random_state=random_state
            ),
            ModelType.SVM: SVC(probability=True, random_state=random_state),
            ModelType.LOGISTIC_REGRESSION: LogisticRegression(
                random_state=random_state, max_iter=1000
            ),
            ModelType.GRADIENT_BOOSTING: GradientBoostingClassifier(
                random_state=random_state
            ),
        }
        return model_map[model_type]

    def train_model_from_file(
        self, filename: str, model_type: ModelType, split_ratio: float
    ) -> Tuple[bool, str, str]:
        try:
            csv_path = Path("datasets") / filename

            # First check if dataset already exists locally
            if csv_path.exists():
                return self.train_model_from_csv_path(str(csv_path), model_type)

            # If not found locally, search in libraries and provide helpful hint
            file_manager = FileManager()
            file_info = file_manager.find_file(filename)

            if not file_info:
                return (
                    False,
                    "",
                    f"Dataset '{filename}' not found in datasets/ folder. "
                    f"File also not found in any library. "
                    f"Please ensure the file exists in your libraries, then use the 'save_document' function to download it to datasets/"
                )

            # File found in library - provide hint to agent
            return (
                False,
                "",
                f"Dataset '{filename}' not found in datasets/ folder, but found in library '{file_info['library_name']}'. "
                f"Please call save_document with library_id='{file_info['library_id']}' and document_id='{file_info['document_id']}' "
                f"to download the file before training."
            )
<<<<<<< HEAD
            if "Error" in save_result:
                return False, "", f"Failed to save file: {save_result}"

            csv_path = f"datasets/{filename}"
            return self.train_model_from_csv_path(csv_path, model_type, split_ratio)
=======
>>>>>>> aa4c1dae

        except Exception as e:
            return False, "", f"Training error: {str(e)}"

    def train_model_from_csv_path(
        self, csv_path: str, model_type: ModelType, split_ratio: float
    ) -> Tuple[bool, str, str]:
        try:
            csv_path_obj = Path(csv_path)
            if not csv_path_obj.exists():
                return False, "", f"CSV file not found at path: {csv_path}"

            if not csv_path_obj.suffix.lower() == '.csv':
                return False, "", f"File must be a CSV file, got: {csv_path_obj.suffix}"

            df = pd.read_csv(csv_path)

            if "label" not in df.columns:
                return False, "", "Dataset must contain 'label' column"

            X = df.drop("label", axis=1)
            y = df["label"]

            X_train, X_test, y_train, y_test = train_test_split(
                X, y, test_size=1 - split_ratio / 100, random_state=42, stratify=y
            )

            model = self._get_sklearn_model(model_type)
            model.fit(X_train, y_train)

            y_pred = model.predict(X_test)
            accuracy = accuracy_score(y_test, y_pred)

            user_uuid = str(uuid.uuid4())
            model_dir = self._get_model_dir(user_uuid)
            model_dir.mkdir(exist_ok=True)

            joblib.dump(model, model_dir / "model.pkl")

            metadata = {
                "model_type": model_type.value,
                "accuracy": accuracy,
                "feature_names": list(X.columns),
                "classes": list(model.classes_),
                "n_classes": len(model.classes_),
                "dataset_shape": df.shape,
                "trained_at": datetime.now().isoformat(),
                "model_params": model.get_params(),
            }

            with open(model_dir / "metadata.json", "w") as f:
                json.dump(metadata, f, indent=2)

            job = TrainingJob(
                job_id=user_uuid,
                model_name=user_uuid,
                status="completed",
                model_type=model_type.value,
                accuracy=accuracy,
                feature_names=list(X.columns),
            )

            self.active_jobs[user_uuid] = job

            return (
                True,
                user_uuid,
                f"Model trained successfully with accuracy: {accuracy:.4f}",
            )

        except Exception as e:
            return False, "", f"Training failed: {str(e)}"

    def get_model(self, user_uuid: str) -> Optional[TrainingJob]:
        return self.active_jobs.get(user_uuid)

    def list_all_models(self) -> Dict[str, TrainingJob]:
        return self.active_jobs.copy()

    def get_model_info(self, user_uuid: str) -> Optional[Dict]:
        if user_uuid not in self.active_jobs:
            return None

        model_dir = self._get_model_dir(user_uuid)
        metadata_file = model_dir / "metadata.json"
        model_file = model_dir / "model.pkl"

        if not metadata_file.exists():
            return None

        try:
            with open(metadata_file, "r") as f:
                metadata = json.load(f)

            return {
                "model": self.active_jobs[user_uuid],
                "metadata": metadata,
                "files": {
                    "model_dir": str(model_dir),
                    "model_size_mb": round(model_file.stat().st_size / (1024 * 1024), 2)
                    if model_file.exists()
                    else 0,
                },
            }
        except Exception:
            return None

    def predict_from_csv_path(self, user_uuid: str, csv_path: str) -> Dict:
        try:
            if user_uuid not in self.active_jobs:
                return {"error": "Model not found"}

            model_dir = self._get_model_dir(user_uuid)
            model_file = model_dir / "model.pkl"

            if not model_file.exists():
                return {"error": "Model file not found"}

            model = joblib.load(model_file)
            df = pd.read_csv(csv_path)

            if "label" in df.columns:
                X = df.drop("label", axis=1)
            else:
                X = df

            predictions = model.predict(X)
            probabilities = model.predict_proba(X)

            results = []
            for i, (pred, probs) in enumerate(zip(predictions, probabilities)):
                results.append(
                    {
                        "prediction": pred,
                        "probabilities": dict(zip(model.classes_, probs)),
                        "max_probability": float(max(probs)),
                    }
                )

            job = self.active_jobs[user_uuid]
            return {
                "predictions": results,
                "model_info": {
                    "model_type": job.model_type,
                    "accuracy": job.accuracy or 0.0,
                },
            }

        except Exception as e:
            return {"error": str(e)}

    def delete_model(self, user_uuid: str) -> bool:
        try:
            if user_uuid in self.active_jobs:
                model_dir = self._get_model_dir(user_uuid)
                if model_dir.exists():
                    import shutil

                    shutil.rmtree(model_dir)
                del self.active_jobs[user_uuid]
                return True
            return False
        except Exception:
            return False
<|MERGE_RESOLUTION|>--- conflicted
+++ resolved
@@ -119,14 +119,11 @@
                 f"Please call save_document with library_id='{file_info['library_id']}' and document_id='{file_info['document_id']}' "
                 f"to download the file before training."
             )
-<<<<<<< HEAD
             if "Error" in save_result:
                 return False, "", f"Failed to save file: {save_result}"
 
             csv_path = f"datasets/{filename}"
             return self.train_model_from_csv_path(csv_path, model_type, split_ratio)
-=======
->>>>>>> aa4c1dae
 
         except Exception as e:
             return False, "", f"Training error: {str(e)}"
